/*
 * This file is part of Xpra.
 * Copyright (C) 2021 Tijs van der Zwaan <tijzwa@vpo.nl>
 * Licensed under MPL 2.0, see:
 * http://www.mozilla.org/MPL/2.0/
 *
 */

/*
 * Receives native video packets and decodes them via VideoDecoder.
 * https://developer.mozilla.org/en-US/docs/Web/API/VideoDecoder
 * VideoDecoder is only working in Chrome 94+ and Android
 *
 * Example taken from: https://github.com/w3c/webcodecs/blob/main/explainer.md
 *
 */

const XpraVideoDecoderLoader = {
  hasNativeDecoder() {
    return typeof VideoDecoder !== "undefined";
  },
};

class XpraVideoDecoder {
  constructor() {
    this.initialized = false;
    this.had_first_key = false;
    this.draining = false;

    this.decoder_queue = [];
    this.decoded_frames = [];
    this.erroneous_frame = false;

    this.codec = null;
    this.vp9_params = null;
    this.frameWaitTimeout = 1; // Interval for wait loop while frame is being decoded 

    this.frame_threshold = 250;

  }

  prepareVP9params(csc) {
    console.log(csc);
    // Check if we have the right VP9 params before init.
    // This is needed because we can only set the params when the video decoder is created.
    // We close the decoder when the coding changes.
    if (csc == "YUV444P" && this.vp9_params != ".01.10.08") {
      this.vp9_params = ".01.10.08";
      this._close();
    } else if (csc == "YUV444P10" && this.vp9_params != ".03.10.10") {
      this.vp9_params = ".03.10.10";
      this._close();
    } else if (this.vp9_params != ".00.20.08.01.02.02") {
      // chroma shift for YUV420P, both X and Y are downscaled by 2^1
      this.vp9_params = ".00.20.08.01.02.02";
      this._close();
    }
  }

  init(coding) {
    this.draining = false;

    this.codec = this.resolveCodec(coding);
    this.videoDecoder = new VideoDecoder({
      output: this._on_decoded_frame.bind(this),
      error: this._on_decoder_error.bind(this),
    });

    // ToDo: hardwareAcceleration can be "no-preference" / "prefer-hardware" / "prefer-software"
    // Figure out when "prefer-hardware" is the right choise and when not (ie: no GPU, remote session like RDP?)
    this.videoDecoder.configure({
      codec: this.codec,
      hardwareAcceleration: "no-preference",
      optimizeForLatency: true,
    });
    this.last_timestamp = 0;
    this.initialized = true;
  }

  resolveCodec(coding) {
    if (coding == "h264") return "avc1.42C01E";
    if (coding == "vp8") return "vp8";
    if (coding == "vp9") return "vp09" + this.vp9_params;
    throw `No codec defined for coding ${coding}`;
  }

  _on_decoded_frame(videoFrame) {
    if (this.decoder_queue.length === 0) {
      videoFrame.close();
      return;
    }

    // Find the frame
    const frame_timestamp = videoFrame.timestamp;
    let current_frame = this.decoder_queue.filter(
      (q) => q.p[10]["frame"] == frame_timestamp
    );
    if (current_frame.length == 1) {
      // We found our frame!
      this.decoder_queue = this.decoder_queue.filter(
        (q) => q.p[10]["frame"] != frame_timestamp
      );
      current_frame = current_frame[0];
    } else {
      // We decoded a frame the is no longer queued??
      // TODO: handle error??
      videoFrame.close();
      return;
    }

    if (frame_timestamp == 0) {
      this.last_timestamp = 0;
    }

    if (
      this.decoder_queue.length > this.frame_threshold ||
      this.last_timestamp > frame_timestamp
    ) {
      // Skip if the decoders queue is growing too big or this frames timestamp is smaller then the last one painted.
      videoFrame.close();

      const packet = current_frame.p;
      packet[6] = "throttle";
      packet[7] = null;
      this.decoded_frames.push(packet);
      return;
    }

    this.last_timestamp = frame_timestamp;
    const packet = current_frame.p;

    // Latest possible check for draining
    if (this.draining) {
      videoFrame.close();
      return;
    }

    packet[6] = `frame:${packet[6]}`;
    packet[7] = videoFrame;
    this.decoded_frames.push(packet);
  }

  _on_decoder_error(error) {
    // TODO: Handle error? Or just assume we will catch up?
    console.error(`Error decoding frame: ${error}`);
    this.erroneous_frame = true;
  }

  queue_frame(packet) {
    // eslint-disable-next-line no-async-promise-executor
    return new Promise(async (resolve, reject) => {
      const options = packet[10] || {};
      const data = packet[7];
      const packet_sequence = packet[8];

<<<<<<< HEAD
      if (!this.had_first_key && options["type"] != "IDR") {
        reject(
          new Error(
            `first frame must be a key frame but packet ${packet_sequence} is not.`
          )
        );
=======
      // H264 (avc1.42C01E) needs key frames
      if (this.codec.startsWith("avc1")
        && !this.had_first_key
        && options["type"] != "IDR") {
        reject(`first frame must be a key frame but packet ${packet_sequence} is not.`);
>>>>>>> 9dc4746c
        return;
      }

      if (this.videoDecoder.state == "closed") {
        reject(new Error("video decoder is closed"));
        return;
      }
      if (this.draining) {
        reject(new Error("video decoder is draining"));
        return;
      }

      this.had_first_key = true;
      this.decoder_queue.push({ p: packet });
      const init = {
        type: options["type"] == "IDR" ? "key" : "delta",
        data,
        timestamp: options["frame"],
      };
      const chunk = new EncodedVideoChunk(init);
      this.videoDecoder.decode(chunk);

      let frame_out = this.decoded_frames.filter(
        (p) => p[8] == packet_sequence
      );
      while (frame_out.length === 0) {
        // Await our frame
<<<<<<< HEAD
        await new Promise((r) => setTimeout(r, 5));
        frame_out = this.decoded_frames.filter((p) => p[8] == packet_sequence);
      }
=======
        await new Promise(r => setTimeout(r, this.frameWaitTimeout));
        if (this.erroneous_frame) {
          // The last frame was erroneous, break the wait loop
          break;
        }
        frame_out = this.decoded_frames.filter(p => p[8] == packet_sequence);
      }

      if (this.erroneous_frame) {
        // Last frame was erroneous. Reject the promise and reset the state.
        this.erroneous_frame = false;
        reject("decoder error");
      }

>>>>>>> 9dc4746c
      // Remove the frame from decoded frames list
      this.decoded_frames = this.decoded_frames.filter(
        (p) => p[8] != packet_sequence
      );
      resolve(frame_out[0]);
    });
  }

  _close() {
    if (this.initialized) {
      if (this.videoDecoder.state != "closed") {
        this.videoDecoder.close();
      }
      this.had_first_key = false;
      this.draining = true;
      this.decoder_queue = [];
    }
    this.initialized = false;
  }
}<|MERGE_RESOLUTION|>--- conflicted
+++ resolved
@@ -153,20 +153,11 @@
       const data = packet[7];
       const packet_sequence = packet[8];
 
-<<<<<<< HEAD
-      if (!this.had_first_key && options["type"] != "IDR") {
-        reject(
-          new Error(
-            `first frame must be a key frame but packet ${packet_sequence} is not.`
-          )
-        );
-=======
       // H264 (avc1.42C01E) needs key frames
       if (this.codec.startsWith("avc1")
         && !this.had_first_key
         && options["type"] != "IDR") {
         reject(`first frame must be a key frame but packet ${packet_sequence} is not.`);
->>>>>>> 9dc4746c
         return;
       }
 
@@ -194,11 +185,6 @@
       );
       while (frame_out.length === 0) {
         // Await our frame
-<<<<<<< HEAD
-        await new Promise((r) => setTimeout(r, 5));
-        frame_out = this.decoded_frames.filter((p) => p[8] == packet_sequence);
-      }
-=======
         await new Promise(r => setTimeout(r, this.frameWaitTimeout));
         if (this.erroneous_frame) {
           // The last frame was erroneous, break the wait loop
@@ -212,8 +198,6 @@
         this.erroneous_frame = false;
         reject("decoder error");
       }
-
->>>>>>> 9dc4746c
       // Remove the frame from decoded frames list
       this.decoded_frames = this.decoded_frames.filter(
         (p) => p[8] != packet_sequence
