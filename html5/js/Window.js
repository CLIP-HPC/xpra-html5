--- conflicted
+++ resolved
@@ -524,12 +524,7 @@
   }
 
   on_mousescroll(e) {
-<<<<<<< HEAD
-    this.mouse_scroll_cb(this.client, e, this);
-    return false;
-=======
     return this.mouse_scroll_cb(e, this);
->>>>>>> 0b674e03
   }
 
   /**
